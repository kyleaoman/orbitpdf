import h5py
import numpy as np
from itertools import product
from ._util import _log
from abc import ABCMeta, abstractmethod            

class _BaseOrbitPDF(object):

    __metaclass__ = ABCMeta

    def wrapbox(self, xyz):
        xyz[xyz < -self.cfg.lbox.value / 2.] += self.cfg.lbox.value
        xyz[xyz > self.cfg.lbox.value / 2.] -= self.cfg.lbox.value
        return xyz

    def delta_RV(self, sat, cluster):
        rel_xyz = self.wrapbox(sat['xyz'][-1] - cluster['xyz'][-1])
        return (
            np.sqrt(np.sum(np.power(rel_xyz[:2], 2))) / (1.E-3 * cluster['rvir'][-1]), 
            np.abs(sat['vxyz'][-1, 2] - cluster['vxyz'][-1, 2] +\
                   100.0 * self.cfg.h0 * rel_xyz[2]) / cluster['vrms'][-1]
        )

    def delta_RV_interlopers(self, cluster):
        rel_xyz = self.wrapbox(cluster['interlopers/xyz'] - cluster['xyz'][-1])
        return (
            np.sqrt(np.sum(np.power(rel_xyz[:, :2], 2), axis=1)) / (1.E-3 * cluster['rvir'][-1]), 
            np.abs(cluster['interlopers/vxyz'][:, 2] - cluster['vxyz'][-1, 2] +\
                   100.0 * self.cfg.h0 * rel_xyz[:, 2]) / cluster['vrms'][-1]
        )

    def __init__(self, cfg=None):

        cfg._validate()
        self.cfg = cfg
        self.Nsatbins = len(self.cfg.pdf_m_min_satellite)
        self.Nclusterbins = len(self.cfg.pdf_m_min_cluster)

        self.init_qbins()

        self.orbit_rss = [
            [list() for n in range(self.Nsatbins)] 
            for N in range(self.Nclusterbins)
        ]
        self.orbit_vss = [
            [list() for n in range(self.Nsatbins)] 
            for N in range(self.Nclusterbins)
        ]
        self.orbit_qss = [
            [list() for n in range(self.Nsatbins)] 
            for N in range(self.Nclusterbins)
        ]
        self.interloper_rss = [
            [np.array([]) for n in range(self.Nsatbins)] 
            for N in range(self.Nclusterbins)
        ]
        self.interloper_vss = [
            [np.array([]) for n in range(self.Nsatbins)] 
            for N in range(self.Nclusterbins)
        ]
        self.orbit_pdfs = [
            [list() for n in range(self.Nsatbins)] 
            for N in range(self.Nclusterbins)
        ]
        self.interloper_pdfs = [
            [list() for n in range(self.Nsatbins)] 
            for N in range(self.Nclusterbins)
        ]

        self.statistics = {
            'clustermass': 0,
            'satmass': 0,
            'preaccretion': 0,
            'accretionmass': 0,
            'norvbin': 0,
            'interlopercount': 0,
            'using': 0
        }

        return

    @abstractmethod
    def calculate_q(self, sat, cluster):
        pass

    @abstractmethod
    def init_qbins(self):
        pass

    def process_orbits(self):

        _log('PROCESSING CLUSTER ORBITS')

        with h5py.File(self.cfg.orbitfile, 'r') as f:
            for progress, (cluster_id, cluster) in enumerate(f['clusters'].items()):

                _log('  processing orbits for cluster', progress + 1, '/', len(f['clusters']))

                try:
                    no_interlopers = False
                    _log(
                        '    Nsat', 
                        len(cluster['satellites']), 
                        'Ninterloper', 
                        len(cluster['interlopers/ids'])
                    )
                except KeyError:
                    no_interlopers = True

                if np.logical_or(cluster['mvir'][-1] < self.cfg.pdf_m_min_cluster[0].value, \
                                 cluster['mvir'][-1] > self.cfg.pdf_m_max_cluster[-1].value):
                    self.statistics['clustermass'] += len(cluster['satellites'])
                    continue
                else:
                    clustermass_bin = np.argmax(
                        np.logical_and(cluster['mvir'][-1] > self.cfg.pdf_m_min_cluster.value, \
                                       cluster['mvir'][-1] < self.cfg.pdf_m_max_cluster.value)
                    )

                for sat_id, sat in cluster['satellites'].items():

                    if np.logical_or(sat['mvir'][-1] < self.cfg.pdf_m_min_satellite[0].value, \
                                     sat['mvir'][-1] > self.cfg.pdf_m_max_satellite[-1].value):
                        self.statistics['satmass'] += 1
                        continue
                    else:
                        satmass_bin = np.argmax(
                            np.logical_and(sat['mvir'][-1] > self.cfg.pdf_m_min_satellite.value, \
                                           sat['mvir'][-1] < self.cfg.pdf_m_max_satellite.value)
                        )

                    i_infall = np.argmax(
                        np.logical_and(np.array(sat['sp_is_fpp']), \
                                       np.array(sat['superparent/ids']) > 0)
                    )

                    if i_infall >= 3:
                        if np.isnan(sat['mvir'][i_infall - 3]):
                            self.statistics['preaccretion'] += 1
                            continue

                    if sat['mvir'][i_infall] < self.cfg.resolution_cut.value:
                        self.statistics['accretionmass'] += 1
                        continue

                    r, v = self.delta_RV(sat, cluster)
                    
                    q = self.calculate_q(sat, cluster)

                    if (r > self.cfg.rbins[-1]) or (v > self.cfg.vbins[-1]):
                        self.statistics['norvbin'] += 1
                        continue

                    self.orbit_rss[clustermass_bin][satmass_bin].append(r)
                    self.orbit_vss[clustermass_bin][satmass_bin].append(v)
                    self.orbit_qss[clustermass_bin][satmass_bin].append(q)

                    self.statistics['using'] += 1

                if not no_interlopers:
                    for satmass_bin in range(self.Nsatbins):
                        select_interlopers = np.logical_and(
                            np.array(cluster['interlopers/mvir']) > self.cfg.resolution_cut.value,
                            np.logical_and(
                                np.array(cluster['interlopers/mvir']) > \
                                self.cfg.pdf_m_min_satellite[satmass_bin].value,
                                np.array(cluster['interlopers/mvir']) < \
                                self.cfg.pdf_m_max_satellite[satmass_bin].value
                            )
                        )

                        self.statistics['interlopercount'] += np.sum(select_interlopers)

                        more_interloper_rs, more_interloper_vs = self.delta_RV_interlopers(cluster)
                        self.interloper_rss[clustermass_bin][satmass_bin] = np.concatenate(
                            (self.interloper_rss[clustermass_bin][satmass_bin], more_interloper_rs)
                        )
                        self.interloper_vss[clustermass_bin][satmass_bin] = np.concatenate(
                            (self.interloper_vss[clustermass_bin][satmass_bin], more_interloper_vs)
                        )

        return

    def calculate_pdfs(self):

        for i, j in product(range(self.Nclusterbins), range(self.Nsatbins)):
            hist_input = np.vstack((
                self.orbit_vss[i][j],
                self.orbit_rss[i][j],
                self.orbit_qss[i][j]
            )).T
            orbit_pdf, edges = np.histogramdd(
                hist_input, 
                bins=(self.cfg.vbins, self.cfg.rbins, self.qbins)
            )
            self.orbit_pdfs[i][j] = orbit_pdf

            hist_input = np.vstack((
                self.interloper_vss[i][j], 
                self.interloper_rss[i][j]
            )).T
            interloper_pdf, edges = np.histogramdd(
                hist_input, 
                bins=(self.cfg.vbins, self.cfg.rbins)
            )
            self.interloper_pdfs[i][j] = interloper_pdf

    def write(self):
<<<<<<< HEAD
        for k, v in list(self.statistics.items()):
=======
        for k, v in self.statistics.items():
>>>>>>> 67e3956f
            print(k, v)

        with h5py.File(self.cfg.pdfsfile, 'w') as f:
            f['vbins'] = self.cfg.vbins
            f['rbins'] = self.cfg.rbins
            f['qbins'] = np.array(self.qbins)
            for i, j in product(range(self.Nclusterbins), range(self.Nsatbins)):
                f['orbit_pdf_{0:0d}_{1:0d}'.format(i, j)] = self.orbit_pdfs[i][j]
                f['interloper_pdf_{0:0d}_{1:0d}'.format(i, j)] = self.interloper_pdfs[i][j]

            g = f.create_group('config')
            for key, value in self.cfg.items():
                g.attrs[key] = value

        _log('END')

        return

class InfallTimeOrbitPDF(_BaseOrbitPDF):

    def __init__(self, cfg=None):
        
        super().__init__(cfg=cfg)

        return


    def init_qbins(self):
        with h5py.File(self.cfg.orbitfile, 'r') as f:
            self.sfs = np.array(f['config/scales'])
            self.qbins = np.concatenate((
                np.array([self.sfs[0] - .5 * (self.sfs[1] - self.sfs[0])]),
                self.sfs[:-1] + 0.5 * np.diff(self.sfs),
                np.array([self.sfs[-1] + .5 * (self.sfs[-1] - self.sfs[-2])])
            ))


    def calculate_q(self, sat, cluster):
        
        i_infall = np.argmax(
            np.logical_and(np.array(sat['sp_is_fpp']), \
                           np.array(sat['superparent/ids']) > 0)
        )
        
        return self.sfs[i_infall]
        
        <|MERGE_RESOLUTION|>--- conflicted
+++ resolved
@@ -206,11 +206,7 @@
             self.interloper_pdfs[i][j] = interloper_pdf
 
     def write(self):
-<<<<<<< HEAD
-        for k, v in list(self.statistics.items()):
-=======
         for k, v in self.statistics.items():
->>>>>>> 67e3956f
             print(k, v)
 
         with h5py.File(self.cfg.pdfsfile, 'w') as f:
